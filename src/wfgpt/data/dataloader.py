import torch
import numpy as np
import pytorch_lightning as pl
import os
from torch.utils.data import Dataset, DataLoader

class GPTDataset(Dataset):
    def __init__(self, data, block_size):
        self.data = data
        self.block_size = block_size

    def __len__(self):
        return len(self.data) - self.block_size

    def __getitem__(self, idx):
        x = torch.from_numpy(self.data[idx:idx+self.block_size].astype(np.int64))
        y = torch.from_numpy(self.data[idx+1:idx+1+self.block_size].astype(np.int64))
        return x, y

class GPTDataModule(pl.LightningDataModule):
    def __init__(self, data_dir, block_size, batch_size, num_workers):
        super().__init__()
        self.data_dir = data_dir
        self.block_size = block_size
        self.batch_size = batch_size
        self.num_workers = num_workers

    def setup(self, stage=None):
        train_data = np.memmap(os.path.join(self.data_dir, 'train.bin'), dtype=np.uint16, mode='r')
        val_data = np.memmap(os.path.join(self.data_dir, 'val.bin'), dtype=np.uint16, mode='r')
        self.train_dataset = GPTDataset(train_data, self.block_size)
        self.val_dataset = GPTDataset(val_data, self.block_size)

    def train_dataloader(self):
        return DataLoader(self.train_dataset, batch_size=self.batch_size, shuffle=True, num_workers=self.num_workers, pin_memory=True, persistent_workers=True)

    def val_dataloader(self):
<<<<<<< HEAD
        return DataLoader(self.val_dataset, batch_size=self.batch_size, shuffle=False, num_workers=self.num_workers, pin_memory=True, persistent_workers=True)
=======
        return DataLoader(
            self.val_dataset,
            batch_size=self.batch_size,
            shuffle=False,
            num_workers=self.num_workers,
            pin_memory=True,
            persistent_workers=self.num_workers > 0
        )

class WestFlemishData(Dataset):
    def __init__(self, input_ids, block_size, tokenizer=None):
        """
        Args:
            input_ids (np.ndarray): Loaded input_ids from .npy file, shape (num_samples, seq_length).
            block_size (int): Maximum sequence length for training.
            tokenizer (AutoTokenizer, optional): Tokenizer instance for padding logic.
        """
        self.input_ids = input_ids
        self.block_size = block_size
        self.tokenizer = tokenizer or AutoTokenizer.from_pretrained("microsoft/phi-2")
        if self.tokenizer.pad_token is None:
            self.tokenizer.pad_token = self.tokenizer.eos_token
        self.pad_token_id = self.tokenizer.pad_token_id

    def __len__(self):
        return len(self.input_ids)

    def __getitem__(self, idx):
        sequence = self.input_ids[idx]
        # Truncate or pad to block_size
        if len(sequence) > self.block_size:
            sequence = sequence[:self.block_size]
        else:
            sequence = np.pad(sequence, (0, self.block_size - len(sequence)), 
                             mode='constant', constant_values=self.pad_token_id)
        
        input_ids = torch.tensor(sequence[:-1], dtype=torch.long)  # Input: all but last token
        labels = torch.tensor(sequence[1:], dtype=torch.long)      # Target: all but first token
        return {"input_ids": input_ids, "labels": labels}

class WestFlemishDataModule(L.LightningDataModule):
    def __init__(self, encodings_dir='src/wfgpt/data/datafolders/encodings', 
                 block_size=128, batch_size=4, num_workers=0):
        """
        Args:
            encodings_dir (str): Directory where .npy encodings are stored.
            block_size (int): Maximum sequence length.
            batch_size (int): Batch size for DataLoader.
            num_workers (int): Number of workers for DataLoader.
        """
        super().__init__()
        self.encodings_dir = encodings_dir
        self.block_size = block_size
        self.batch_size = batch_size
        self.num_workers = num_workers
        self.tokenizer = AutoTokenizer.from_pretrained("microsoft/phi-2")
        if self.tokenizer.pad_token is None:
            self.tokenizer.pad_token = self.tokenizer.eos_token

    def setup(self, stage=None):
        """
        Loads the input_ids.npy and splits into train/val datasets.
        """
        input_ids_path = os.path.join(self.encodings_dir, 'input_ids.npy')
        if not os.path.exists(input_ids_path):
            raise FileNotFoundError(f"File not found: {input_ids_path}")
        
        # Load input_ids
        input_ids = np.load(input_ids_path)
        print(f"Loaded input_ids with shape: {input_ids.shape}")

        # Simple train/val split (90% train, 10% val)
        split_idx = int(0.9 * len(input_ids))
        train_data = input_ids[:split_idx]
        val_data = input_ids[split_idx:]

        # Create datasets
        self.train_dataset = WestFlemishData(train_data, self.block_size, self.tokenizer)
        self.val_dataset = WestFlemishData(val_data, self.block_size, self.tokenizer)
        print(f"Train dataset size: {len(self.train_dataset)}, Val dataset size: {len(self.val_dataset)}")

    def collate_fn(self, batch):
        """
        Custom collate function to pad sequences in a batch.
        """
        input_ids = [item["input_ids"] for item in batch]
        labels = [item["labels"] for item in batch]
        input_ids_padded = pad_sequence(input_ids, batch_first=True, padding_value=self.tokenizer.pad_token_id)
        labels_padded = pad_sequence(labels, batch_first=True, padding_value=-100)  # -100 for ignored loss
        return {"input_ids": input_ids_padded, "labels": labels_padded}

    def train_dataloader(self):
        return DataLoader(
            self.train_dataset,
            batch_size=self.batch_size,
            shuffle=True,
            num_workers=self.num_workers,
            pin_memory=True,
            collate_fn=self.collate_fn,
            persistent_workers=self.num_workers > 0
        )

    def val_dataloader(self):
        return DataLoader(
            self.val_dataset,
            batch_size=self.batch_size,
            shuffle=False,
            num_workers=self.num_workers,
            pin_memory=True,
            collate_fn=self.collate_fn,
            persistent_workers=self.num_workers > 0
        )

# Example usage
if __name__ == "__main__":
    data_module = WestFlemishDataModule(batch_size=4, num_workers=0)
    data_module.setup()
    train_loader = data_module.train_dataloader()
    for batch in train_loader:
        print("Batch input_ids shape:", batch["input_ids"].shape)
        print("Batch labels shape:", batch["labels"].shape)
        break
>>>>>>> a7235f20
<|MERGE_RESOLUTION|>--- conflicted
+++ resolved
@@ -1,43 +1,91 @@
 import torch
 import numpy as np
-import pytorch_lightning as pl
+import lightning as L
 import os
 from torch.utils.data import Dataset, DataLoader
+from transformers import AutoTokenizer
+from torch.nn.utils.rnn import pad_sequence
 
 class GPTDataset(Dataset):
-    def __init__(self, data, block_size):
-        self.data = data
+    def __init__(self, input_ids, block_size):
+        """
+        Args:
+            input_ids (np.ndarray): Loaded input_ids from .npy file, shape (num_samples, seq_length).
+            block_size (int): Maximum sequence length for training.
+        """
+        self.input_ids = input_ids
         self.block_size = block_size
 
     def __len__(self):
-        return len(self.data) - self.block_size
+        # Number of samples depends on how many full block_size sequences we can extract
+        return len(self.input_ids)
 
     def __getitem__(self, idx):
-        x = torch.from_numpy(self.data[idx:idx+self.block_size].astype(np.int64))
-        y = torch.from_numpy(self.data[idx+1:idx+1+self.block_size].astype(np.int64))
+        """
+        Returns a single sample with input (x) and target (y) shifted by one token.
+        """
+        sequence = self.input_ids[idx]
+        # Truncate or pad to block_size
+        if len(sequence) > self.block_size:
+            sequence = sequence[:self.block_size]
+        else:
+            sequence = np.pad(sequence, (0, self.block_size - len(sequence)), mode='constant', constant_values=0)
+        
+        x = torch.tensor(sequence[:-1], dtype=torch.long)  # Input: all but last token
+        y = torch.tensor(sequence[1:], dtype=torch.long)   # Target: all but first token
         return x, y
-
-class GPTDataModule(pl.LightningDataModule):
-    def __init__(self, data_dir, block_size, batch_size, num_workers):
+    
+class GPTDataModule(L.LightningDataModule):
+    def __init__(self, data_dir, block_size, batch_size, num_workers, encodings_dir='src/wfgpt/data/datafolders/encodings'):
+        """
+        Args:
+            data_dir (str): Base directory for data (kept for compatibility).
+            block_size (int): Maximum sequence length.
+            batch_size (int): Batch size for DataLoader.
+            num_workers (int): Number of workers for DataLoader.
+            encodings_dir (str): Directory where .npy encodings are stored.
+        """
         super().__init__()
         self.data_dir = data_dir
         self.block_size = block_size
         self.batch_size = batch_size
         self.num_workers = num_workers
+        self.encodings_dir = encodings_dir
+        self.tokenizer = AutoTokenizer.from_pretrained("bert-base-uncased")
 
     def setup(self, stage=None):
-        train_data = np.memmap(os.path.join(self.data_dir, 'train.bin'), dtype=np.uint16, mode='r')
-        val_data = np.memmap(os.path.join(self.data_dir, 'val.bin'), dtype=np.uint16, mode='r')
+        """
+        Loads the BERT-tokenized input_ids.npy and splits into train/val datasets.
+        """
+        input_ids_path = os.path.join(self.encodings_dir, 'input_ids.npy')
+        if not os.path.exists(input_ids_path):
+            raise FileNotFoundError(f"File not found: {input_ids_path}")
+        
+        # Load input_ids
+        input_ids = np.load(input_ids_path)
+        print(f"Loaded input_ids with shape: {input_ids.shape}")
+
+        # Simple train/val split (e.g., 90% train, 10% val)
+        split_idx = int(0.9 * len(input_ids))
+        train_data = input_ids[:split_idx]
+        val_data = input_ids[split_idx:]
+
+        # Create datasets
         self.train_dataset = GPTDataset(train_data, self.block_size)
         self.val_dataset = GPTDataset(val_data, self.block_size)
+        print(f"Train dataset size: {len(self.train_dataset)}, Val dataset size: {len(self.val_dataset)}")
 
     def train_dataloader(self):
-        return DataLoader(self.train_dataset, batch_size=self.batch_size, shuffle=True, num_workers=self.num_workers, pin_memory=True, persistent_workers=True)
+        return DataLoader(
+            self.train_dataset,
+            batch_size=self.batch_size,
+            shuffle=True,
+            num_workers=self.num_workers,
+            pin_memory=True,
+            persistent_workers=self.num_workers > 0
+        )
 
     def val_dataloader(self):
-<<<<<<< HEAD
-        return DataLoader(self.val_dataset, batch_size=self.batch_size, shuffle=False, num_workers=self.num_workers, pin_memory=True, persistent_workers=True)
-=======
         return DataLoader(
             self.val_dataset,
             batch_size=self.batch_size,
@@ -149,15 +197,4 @@
             pin_memory=True,
             collate_fn=self.collate_fn,
             persistent_workers=self.num_workers > 0
-        )
-
-# Example usage
-if __name__ == "__main__":
-    data_module = WestFlemishDataModule(batch_size=4, num_workers=0)
-    data_module.setup()
-    train_loader = data_module.train_dataloader()
-    for batch in train_loader:
-        print("Batch input_ids shape:", batch["input_ids"].shape)
-        print("Batch labels shape:", batch["labels"].shape)
-        break
->>>>>>> a7235f20
+        )